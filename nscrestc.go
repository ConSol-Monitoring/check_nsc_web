--- conflicted
+++ resolved
@@ -157,17 +157,8 @@
 		fmt.Println("OK: NSClient API reachable on " + flagURL)
 		os.Exit(0)
 	} else {
-<<<<<<< HEAD
-		QueryResult := new(Query)
-		err = json.NewDecoder(res.Body).Decode(QueryResult)
-		if err != nil {
-			fmt.Println("UNKNOWN: " + err.Error())
-			os.Exit(3)
-		}
-=======
 		queryResult := new(Query)
 		json.NewDecoder(res.Body).Decode(queryResult)
->>>>>>> b51350af
 
 		if len(queryResult.Payload) == 0 {
 			if flagVerbose {
